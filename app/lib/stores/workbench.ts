import { atom, map, type MapStore, type ReadableAtom, type WritableAtom } from 'nanostores';
import type { EditorDocument, ScrollPosition } from '~/components/editor/codemirror/CodeMirrorEditor';
import { ActionRunner } from '~/lib/runtime/action-runner';
import type { ActionCallbackData, ArtifactCallbackData } from '~/lib/runtime/message-parser';
import { webcontainer } from '~/lib/webcontainer';
import type { ITerminal } from '~/types/terminal';
import { unreachable } from '~/utils/unreachable';
import { EditorStore } from './editor';
import { FilesStore, type FileMap } from './files';
import { PreviewsStore } from './previews';
import { TerminalStore } from './terminal';
import JSZip from 'jszip';
import { saveAs } from 'file-saver';
<<<<<<< HEAD
import { logger } from '~/utils/logger';
=======
import { Octokit } from "@octokit/rest";
>>>>>>> 065be0f8

export interface ArtifactState {
  id: string;
  title: string;
  closed: boolean;
  runner: ActionRunner;
}

export type ArtifactUpdateState = Pick<ArtifactState, 'title' | 'closed'>;

type Artifacts = MapStore<Record<string, ArtifactState>>;

export type WorkbenchViewType = 'code' | 'preview';

export class WorkbenchStore {
  #previewsStore = new PreviewsStore(webcontainer);
  #filesStore = new FilesStore(webcontainer);
  #editorStore = new EditorStore(this.#filesStore);
  #terminalStore = new TerminalStore(webcontainer);

  artifacts: Artifacts = import.meta.hot?.data.artifacts ?? map({});

  showWorkbench: WritableAtom<boolean> = import.meta.hot?.data.showWorkbench ?? atom(false);
  currentView: WritableAtom<WorkbenchViewType> = import.meta.hot?.data.currentView ?? atom('code');
  unsavedFiles: WritableAtom<Set<string>> = import.meta.hot?.data.unsavedFiles ?? atom(new Set<string>());
  modifiedFiles = new Set<string>();
  artifactIdList: string[] = [];

  constructor() {
    if (import.meta.hot) {
      import.meta.hot.data.artifacts = this.artifacts;
      import.meta.hot.data.unsavedFiles = this.unsavedFiles;
      import.meta.hot.data.showWorkbench = this.showWorkbench;
      import.meta.hot.data.currentView = this.currentView;
    }
  }

  get previews() {
    return this.#previewsStore.previews;
  }

  get files() {
    return this.#filesStore.files;
  }

  get currentDocument(): ReadableAtom<EditorDocument | undefined> {
    return this.#editorStore.currentDocument;
  }

  get selectedFile(): ReadableAtom<string | undefined> {
    return this.#editorStore.selectedFile;
  }

  get firstArtifact(): ArtifactState | undefined {
    return this.#getArtifact(this.artifactIdList[0]);
  }

  get filesCount(): number {
    return this.#filesStore.filesCount;
  }

  get showTerminal() {
    return this.#terminalStore.showTerminal;
  }

  toggleTerminal(value?: boolean) {
    this.#terminalStore.toggleTerminal(value);
  }

  attachTerminal(terminal: ITerminal) {
    this.#terminalStore.attachTerminal(terminal);
  }

  onTerminalResize(cols: number, rows: number) {
    this.#terminalStore.onTerminalResize(cols, rows);
  }

  setDocuments(files: FileMap) {
    this.#editorStore.setDocuments(files);

    if (this.#filesStore.filesCount > 0 && this.currentDocument.get() === undefined) {
      // we find the first file and select it
      for (const [filePath, dirent] of Object.entries(files)) {
        if (dirent?.type === 'file') {
          this.setSelectedFile(filePath);
          break;
        }
      }
    }
  }

  setShowWorkbench(show: boolean) {
    this.showWorkbench.set(show);
  }

  setCurrentDocumentContent(newContent: string) {
    const filePath = this.currentDocument.get()?.filePath;

    if (!filePath) {
      return;
    }

    const originalContent = this.#filesStore.getFile(filePath)?.content;
    const unsavedChanges = originalContent !== undefined && originalContent !== newContent;

    this.#editorStore.updateFile(filePath, newContent);

    const currentDocument = this.currentDocument.get();

    if (currentDocument) {
      const previousUnsavedFiles = this.unsavedFiles.get();

      if (unsavedChanges && previousUnsavedFiles.has(currentDocument.filePath)) {
        return;
      }

      const newUnsavedFiles = new Set(previousUnsavedFiles);

      if (unsavedChanges) {
        newUnsavedFiles.add(currentDocument.filePath);
      } else {
        newUnsavedFiles.delete(currentDocument.filePath);
      }

      this.unsavedFiles.set(newUnsavedFiles);
    }
  }

  setCurrentDocumentScrollPosition(position: ScrollPosition) {
    const editorDocument = this.currentDocument.get();

    if (!editorDocument) {
      return;
    }

    const { filePath } = editorDocument;

    this.#editorStore.updateScrollPosition(filePath, position);
  }

  setSelectedFile(filePath: string | undefined) {
    this.#editorStore.setSelectedFile(filePath);
  }

  async saveFile(filePath: string) {
    const documents = this.#editorStore.documents.get();
    const document = documents[filePath];

    if (document === undefined) {
      return;
    }

    await this.#filesStore.saveFile(filePath, document.value);

    const newUnsavedFiles = new Set(this.unsavedFiles.get());
    newUnsavedFiles.delete(filePath);

    this.unsavedFiles.set(newUnsavedFiles);
  }

  async saveCurrentDocument() {
    const currentDocument = this.currentDocument.get();

    if (currentDocument === undefined) {
      return;
    }

    await this.saveFile(currentDocument.filePath);
  }

  resetCurrentDocument() {
    const currentDocument = this.currentDocument.get();

    if (currentDocument === undefined) {
      return;
    }

    const { filePath } = currentDocument;
    const file = this.#filesStore.getFile(filePath);

    if (!file) {
      return;
    }

    this.setCurrentDocumentContent(file.content);
  }

  async saveAllFiles() {
    for (const filePath of this.unsavedFiles.get()) {
      await this.saveFile(filePath);
    }
  }

  getFileModifcations() {
    return this.#filesStore.getFileModifications();
  }

  resetAllFileModifications() {
    this.#filesStore.resetFileModifications();
  }

  abortAllActions() {
    // TODO: what do we wanna do and how do we wanna recover from this?
  }

  addArtifact({ messageId, title, id }: ArtifactCallbackData) {
    const artifact = this.#getArtifact(messageId);

    if (artifact) {
      return;
    }

    if (!this.artifactIdList.includes(messageId)) {
      this.artifactIdList.push(messageId);
    }

    this.artifacts.setKey(messageId, {
      id,
      title,
      closed: false,
      runner: new ActionRunner(webcontainer),
    });
  }

  updateArtifact({ messageId }: ArtifactCallbackData, state: Partial<ArtifactUpdateState>) {
    const artifact = this.#getArtifact(messageId);

    if (!artifact) {
      return;
    }

    this.artifacts.setKey(messageId, { ...artifact, ...state });
  }

  async addAction(data: ActionCallbackData) {
    const { messageId } = data;

    const artifact = this.#getArtifact(messageId);

    if (!artifact) {
      unreachable('Artifact not found');
    }

    artifact.runner.addAction(data);
  }

  async runAction(data: ActionCallbackData) {
    const { messageId } = data;

    const artifact = this.#getArtifact(messageId);

    if (!artifact) {
      unreachable('Artifact not found');
    }

    artifact.runner.runAction(data);
  }

  #getArtifact(id: string) {
    const artifacts = this.artifacts.get();
    return artifacts[id];
  }

  async downloadZip() {
    const zip = new JSZip();
    const files = this.files.get();

    for (const [filePath, dirent] of Object.entries(files)) {
      if (dirent?.type === 'file' && !dirent.isBinary) {
        // remove '/home/project/' from the beginning of the path
        const relativePath = filePath.replace(/^\/home\/project\//, '');

        // split the path into segments
        const pathSegments = relativePath.split('/');

        // if there's more than one segment, we need to create folders
        if (pathSegments.length > 1) {
          let currentFolder = zip;

          for (let i = 0; i < pathSegments.length - 1; i++) {
            currentFolder = currentFolder.folder(pathSegments[i])!;
          }
          currentFolder.file(pathSegments[pathSegments.length - 1], dirent.content);
        } else {
          // if there's only one segment, it's a file in the root
          zip.file(relativePath, dirent.content);
        }
      }
    }

    const content = await zip.generateAsync({ type: 'blob' });
    saveAs(content, 'project.zip');
  }

<<<<<<< HEAD
  async uploadFolder(files: FileList | null) {
    if (!files) return;

    const ignoredFiles = [
      '.git/',
      '.gitignore',
      '.DS_Store',
      '.vscode/',
      'node_modules',
      '.lock',
      '-lock.json',
      'bin/',
      'obj/',
      'packages/',
      'dist/',
      'build/',
    ];

    const container = await webcontainer; // Access the webcontainer instance

    const folders = new Set(
      Array.from(files).flatMap((file) => {
        const filePath = file.webkitRelativePath || file.name;
        if (ignoredFiles.some((ignoredFile) => filePath.includes(ignoredFile))) {
          return [];
        }
        const parts = filePath.split('/').slice(0, -1);
        return parts.map((_, i) => parts.slice(0, i + 1).join('/'));
      }),
    );

    for (const folder of folders) {
      await container.fs.mkdir(folder, { recursive: true }); // Create folders recursively
    }

    for (let i = 0; i < files.length; i++) {
      const file = files[i];
      const filePath = file.webkitRelativePath || file.name;

      if (ignoredFiles.some((ignoredFile) => filePath.includes(ignoredFile))) {
        continue;
      }

      try {
        const content = await this.#readFileContent(file);
        await container.fs.writeFile(filePath, content);
      } catch (error) {
        logger.error('Failed to create file\n\n', error);
      }
    }
  }

  #readFileContent(file: File): Promise<string> {
    return new Promise((resolve, reject) => {
      const reader = new FileReader();

      reader.onload = (event) => {
        const result = event.target?.result;
        if (typeof result === 'string') {
          resolve(result);
        } else {
          reject(new Error('Failed to read file content'));
        }
      };

      reader.onerror = () => {
        reject(new Error('Failed to read file'));
      };

      reader.readAsText(file); // Adjust if binary file handling is required
    });
=======
  async syncFiles(targetHandle: FileSystemDirectoryHandle) {
    const files = this.files.get();
    const syncedFiles = [];

    for (const [filePath, dirent] of Object.entries(files)) {
      if (dirent?.type === 'file' && !dirent.isBinary) {
        const relativePath = filePath.replace(/^\/home\/project\//, '');
        const pathSegments = relativePath.split('/');
        let currentHandle = targetHandle;

        for (let i = 0; i < pathSegments.length - 1; i++) {
          currentHandle = await currentHandle.getDirectoryHandle(pathSegments[i], { create: true });
        }

        // create or get the file
        const fileHandle = await currentHandle.getFileHandle(pathSegments[pathSegments.length - 1], { create: true });

        // write the file content
        const writable = await fileHandle.createWritable();
        await writable.write(dirent.content);
        await writable.close();

        syncedFiles.push(relativePath);
      }
    }

    return syncedFiles;
  }

  async pushToGitHub(repoName: string, githubUsername: string, ghToken: string) {
    
    try {
      // Get the GitHub auth token from environment variables
      const githubToken = ghToken;
      
      const owner = githubUsername;
      
      if (!githubToken) {
        throw new Error('GitHub token is not set in environment variables');
      }
  
      // Initialize Octokit with the auth token
      const octokit = new Octokit({ auth: githubToken });
  
      // Check if the repository already exists before creating it
      let repo
      try {
        repo = await octokit.repos.get({ owner: owner, repo: repoName });
      } catch (error) {
        if (error instanceof Error && 'status' in error && error.status === 404) {
          // Repository doesn't exist, so create a new one
          const { data: newRepo } = await octokit.repos.createForAuthenticatedUser({
            name: repoName,
            private: false,
            auto_init: true,
          });
          repo = newRepo;
        } else {
          console.log('cannot create repo!');
          throw error; // Some other error occurred
        }
      }
  
      // Get all files
      const files = this.files.get();
      if (!files || Object.keys(files).length === 0) {
        throw new Error('No files found to push');
      }
  
      // Create blobs for each file
      const blobs = await Promise.all(
        Object.entries(files).map(async ([filePath, dirent]) => {
          if (dirent?.type === 'file' && dirent.content) {
            const { data: blob } = await octokit.git.createBlob({
              owner: repo.owner.login,
              repo: repo.name,
              content: Buffer.from(dirent.content).toString('base64'),
              encoding: 'base64',
            });
            return { path: filePath.replace(/^\/home\/project\//, ''), sha: blob.sha };
          }
        })
      );
  
      const validBlobs = blobs.filter(Boolean); // Filter out any undefined blobs
  
      if (validBlobs.length === 0) {
        throw new Error('No valid files to push');
      }
  
      // Get the latest commit SHA (assuming main branch, update dynamically if needed)
      const { data: ref } = await octokit.git.getRef({
        owner: repo.owner.login,
        repo: repo.name,
        ref: `heads/${repo.default_branch || 'main'}`, // Handle dynamic branch
      });
      const latestCommitSha = ref.object.sha;
  
      // Create a new tree
      const { data: newTree } = await octokit.git.createTree({
        owner: repo.owner.login,
        repo: repo.name,
        base_tree: latestCommitSha,
        tree: validBlobs.map((blob) => ({
          path: blob!.path,
          mode: '100644',
          type: 'blob',
          sha: blob!.sha,
        })),
      });
  
      // Create a new commit
      const { data: newCommit } = await octokit.git.createCommit({
        owner: repo.owner.login,
        repo: repo.name,
        message: 'Initial commit from your app',
        tree: newTree.sha,
        parents: [latestCommitSha],
      });
  
      // Update the reference
      await octokit.git.updateRef({
        owner: repo.owner.login,
        repo: repo.name,
        ref: `heads/${repo.default_branch || 'main'}`, // Handle dynamic branch
        sha: newCommit.sha,
      });
  
      alert(`Repository created and code pushed: ${repo.html_url}`);
    } catch (error) {
      console.error('Error pushing to GitHub:', error instanceof Error ? error.message : String(error));
    }
>>>>>>> 065be0f8
  }
}

export const workbenchStore = new WorkbenchStore();<|MERGE_RESOLUTION|>--- conflicted
+++ resolved
@@ -11,11 +11,8 @@
 import { TerminalStore } from './terminal';
 import JSZip from 'jszip';
 import { saveAs } from 'file-saver';
-<<<<<<< HEAD
+import { Octokit } from "@octokit/rest";
 import { logger } from '~/utils/logger';
-=======
-import { Octokit } from "@octokit/rest";
->>>>>>> 065be0f8
 
 export interface ArtifactState {
   id: string;
@@ -310,79 +307,6 @@
     saveAs(content, 'project.zip');
   }
 
-<<<<<<< HEAD
-  async uploadFolder(files: FileList | null) {
-    if (!files) return;
-
-    const ignoredFiles = [
-      '.git/',
-      '.gitignore',
-      '.DS_Store',
-      '.vscode/',
-      'node_modules',
-      '.lock',
-      '-lock.json',
-      'bin/',
-      'obj/',
-      'packages/',
-      'dist/',
-      'build/',
-    ];
-
-    const container = await webcontainer; // Access the webcontainer instance
-
-    const folders = new Set(
-      Array.from(files).flatMap((file) => {
-        const filePath = file.webkitRelativePath || file.name;
-        if (ignoredFiles.some((ignoredFile) => filePath.includes(ignoredFile))) {
-          return [];
-        }
-        const parts = filePath.split('/').slice(0, -1);
-        return parts.map((_, i) => parts.slice(0, i + 1).join('/'));
-      }),
-    );
-
-    for (const folder of folders) {
-      await container.fs.mkdir(folder, { recursive: true }); // Create folders recursively
-    }
-
-    for (let i = 0; i < files.length; i++) {
-      const file = files[i];
-      const filePath = file.webkitRelativePath || file.name;
-
-      if (ignoredFiles.some((ignoredFile) => filePath.includes(ignoredFile))) {
-        continue;
-      }
-
-      try {
-        const content = await this.#readFileContent(file);
-        await container.fs.writeFile(filePath, content);
-      } catch (error) {
-        logger.error('Failed to create file\n\n', error);
-      }
-    }
-  }
-
-  #readFileContent(file: File): Promise<string> {
-    return new Promise((resolve, reject) => {
-      const reader = new FileReader();
-
-      reader.onload = (event) => {
-        const result = event.target?.result;
-        if (typeof result === 'string') {
-          resolve(result);
-        } else {
-          reject(new Error('Failed to read file content'));
-        }
-      };
-
-      reader.onerror = () => {
-        reject(new Error('Failed to read file'));
-      };
-
-      reader.readAsText(file); // Adjust if binary file handling is required
-    });
-=======
   async syncFiles(targetHandle: FileSystemDirectoryHandle) {
     const files = this.files.get();
     const syncedFiles = [];
@@ -515,7 +439,78 @@
     } catch (error) {
       console.error('Error pushing to GitHub:', error instanceof Error ? error.message : String(error));
     }
->>>>>>> 065be0f8
+  }
+  async uploadFolder(files: FileList | null) {
+    if (!files) return;
+
+    const ignoredFiles = [
+      '.git/',
+      '.gitignore',
+      '.DS_Store',
+      '.vscode/',
+      'node_modules',
+      '.lock',
+      '-lock.json',
+      'bin/',
+      'obj/',
+      'packages/',
+      'dist/',
+      'build/',
+    ];
+
+    const container = await webcontainer; // Access the webcontainer instance
+
+    const folders = new Set(
+      Array.from(files).flatMap((file) => {
+        const filePath = file.webkitRelativePath || file.name;
+        if (ignoredFiles.some((ignoredFile) => filePath.includes(ignoredFile))) {
+          return [];
+        }
+        const parts = filePath.split('/').slice(0, -1);
+        return parts.map((_, i) => parts.slice(0, i + 1).join('/'));
+      }),
+    );
+
+    for (const folder of folders) {
+      await container.fs.mkdir(folder, { recursive: true }); // Create folders recursively
+    }
+
+    for (let i = 0; i < files.length; i++) {
+      const file = files[i];
+      const filePath = file.webkitRelativePath || file.name;
+
+      if (ignoredFiles.some((ignoredFile) => filePath.includes(ignoredFile))) {
+        continue;
+      }
+
+      try {
+        const content = await this.#readFileContent(file);
+        await container.fs.writeFile(filePath, content);
+      } catch (error) {
+        logger.error('Failed to create file\n\n', error);
+      }
+    }
+  }
+
+  #readFileContent(file: File): Promise<string> {
+    return new Promise((resolve, reject) => {
+      const reader = new FileReader();
+
+      reader.onload = (event) => {
+        const result = event.target?.result;
+        if (typeof result === 'string') {
+          resolve(result);
+        } else {
+          reject(new Error('Failed to read file content'));
+        }
+      };
+
+      reader.onerror = () => {
+        reject(new Error('Failed to read file'));
+      };
+
+      reader.readAsText(file); // Adjust if binary file handling is required
+    });
   }
 }
 
