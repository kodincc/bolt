// @ts-nocheck
// Preventing TS checks with files presented in the video for a better presentation.
import { getAPIKey } from '~/lib/.server/llm/api-key';
import { createAnthropic } from '@ai-sdk/anthropic';
import { createOpenAI } from '@ai-sdk/openai';
import { createGoogleGenerativeAI } from '@ai-sdk/google';
import { ollama } from 'ollama-ai-provider';
import { createOpenRouter } from "@openrouter/ai-sdk-provider";
import { mistral } from '@ai-sdk/mistral';
import { createMistral } from '@ai-sdk/mistral';

export function getAnthropicModel(apiKey: string, model: string) {
  const anthropic = createAnthropic({
    apiKey,
  });

  return anthropic(model);
}

export function getOpenAIModel(apiKey: string, model: string) {
  const openai = createOpenAI({
    apiKey,
  });

  return openai(model);
}

export function getMistralModel(apiKey: string, model: string) {
  const mistral = createMistral({
    apiKey
  });

  return mistral(model);
}

export function getGoogleModel(apiKey: string, model: string) {
  const google = createGoogleGenerativeAI(
    apiKey,
  );

  return google(model);
}

export function getGroqModel(apiKey: string, model: string) {
  const openai = createOpenAI({
    baseURL: 'https://api.groq.com/openai/v1',
    apiKey,
  });

  return openai(model);
}

export function getDeepseekModel(apiKey: string, model: string){
  const openai = createOpenAI({
    baseURL: 'https://api.deepseek.com/beta',
    apiKey,
  });

  return openai(model);
}
export function getOllamaModel(model: string) {
  return ollama(model);
}

export function getOpenRouterModel(apiKey: string, model: string) {
  const openRouter = createOpenRouter({
    apiKey
  });

  return openRouter.chat(model);
}

export function getModel(provider: string, model: string, env: Env) {
  const apiKey = getAPIKey(env, provider);


  switch (provider) {
    case 'Anthropic':
      return getAnthropicModel(apiKey, model);
    case 'OpenAI':
      return getOpenAIModel(apiKey, model);
    case 'Groq':
      return getGroqModel(apiKey, model);
    case 'OpenRouter':
      return getOpenRouterModel(apiKey, model);
    case 'Google':
      return getGoogleModel(apiKey, model)
<<<<<<< HEAD
    case 'Deepseek':
      return getDeepseekModel(apiKey, model)
=======
    case 'Mistral':
      return  getMistralModel(apiKey, model);
>>>>>>> 65cf12dc
    default:
      return getOllamaModel(model);
  }
}<|MERGE_RESOLUTION|>--- conflicted
+++ resolved
@@ -85,13 +85,10 @@
       return getOpenRouterModel(apiKey, model);
     case 'Google':
       return getGoogleModel(apiKey, model)
-<<<<<<< HEAD
     case 'Deepseek':
       return getDeepseekModel(apiKey, model)
-=======
     case 'Mistral':
       return  getMistralModel(apiKey, model);
->>>>>>> 65cf12dc
     default:
       return getOllamaModel(model);
   }
